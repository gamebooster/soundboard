--- conflicted
+++ resolved
@@ -426,11 +426,10 @@
         .and(warp::get())
         .map(|| "This is the Soundboard API. Try calling /api/soundboards or /api/sounds/active");
 
-<<<<<<< HEAD
     let mut web_path = config::get_soundboards_path().unwrap();
     web_path.pop();
     web_path.push("web");
-=======
+
     let soundboard_routes = soundboards_route
         .or(soundboards_soundboard_change_route)
         .or(soundboards_soundboard_route);
@@ -442,7 +441,6 @@
         .or(sounds_stop_all_route)
         .or(sounds_active_route)
         .or(sounds_set_volume);
->>>>>>> 2db8d912
 
     let routes = (warp::path("api").and(
         soundboard_routes
