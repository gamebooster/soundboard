[package]
name = "soundboard"
version = "0.1.0"
description = "cross-plattform soundboard: play sounds over your microphone"
authors = ["Karl Skomski <karl@skomski.com>", "Corin Baurmann <corin.baurmann@fu-berlin.de>", "Elena Frank <elena.frank@protonmail.com>"]
categories = ["multimedia::audio"]
edition = "2018"

[profile.release]
lto = true

[features]
default = ["mp3", "flac", "vorbis", "wav", "http", "gui"]
mp3 = ["minimp3", "mp3-duration"]
flac = ["claxon"]
vorbis = ["lewton", "ogg_metadata"]
wav = ["hound"]
xm = ["libxm"]
http = ["warp", "futures"]
gui = ["iced", "iced_native"]
autoloop = ["libpulse-binding"]
telegram = ["tgbot", "fuzzy-matcher"]

[dependencies]
miniaudio = "0.6"
hotkey = { path = "extern/hotkey-rs", version = "0.3" }
clap = "3.0.0-beta.1"
toml = "0.5"
serde = { version = "1.0", features = ["derive"] }
anyhow = "1.0"
log = "0.4"
env_logger = "0.7"
reqwest = { version = "0.10", features = ["blocking"] }
regex = "1"
strum = "0.18"
strum_macros = "0.18"
crossbeam-channel = "0.4"
<<<<<<< HEAD
tokio = { version = "0.2", features = ["macros"] }
ctrlc = { version = "3.1.4", features = ["termination"]}

=======
tokio = { version = "0.2", features = ["macros", "full"] }
once_cell = "1.4"
>>>>>>> 26d5c947

tgbot = { version = "0.10", optional = true }
fuzzy-matcher = {version = "0.3", optional = true}
libpulse-binding = { version = "2.0", features = ["pa_latest_common"], optional = true }

iced = { version = "0.1", optional = true, features = ["tokio"] }
iced_native = {version = "0.2", optional = true }

warp = {version = "0.2", optional = true }
futures = {version = "0.3", optional = true }

mp3-duration = {version = "0.1.10", optional = true }
ogg_metadata = {version = "0.4", optional = true }
minimp3 = {version = "0.3", optional = true }
hound = {version = "3", optional = true }
lewton = {version = "0.10", optional = true }
claxon = {version = "0.4", optional = true }
libxm = {version = "1", path = "extern/libxm-rs", optional = true }

[build-dependencies]
fs_extra = "1"<|MERGE_RESOLUTION|>--- conflicted
+++ resolved
@@ -18,7 +18,7 @@
 xm = ["libxm"]
 http = ["warp", "futures"]
 gui = ["iced", "iced_native"]
-autoloop = ["libpulse-binding"]
+autoloop = ["libpulse-binding", "ctrlc"]
 telegram = ["tgbot", "fuzzy-matcher"]
 
 [dependencies]
@@ -35,17 +35,13 @@
 strum = "0.18"
 strum_macros = "0.18"
 crossbeam-channel = "0.4"
-<<<<<<< HEAD
-tokio = { version = "0.2", features = ["macros"] }
-ctrlc = { version = "3.1.4", features = ["termination"]}
-
-=======
 tokio = { version = "0.2", features = ["macros", "full"] }
 once_cell = "1.4"
->>>>>>> 26d5c947
 
 tgbot = { version = "0.10", optional = true }
 fuzzy-matcher = {version = "0.3", optional = true}
+
+ctrlc = { version = "3.1.4", features = ["termination"], optional = true}
 libpulse-binding = { version = "2.0", features = ["pa_latest_common"], optional = true }
 
 iced = { version = "0.1", optional = true, features = ["tokio"] }
