--- conflicted
+++ resolved
@@ -10,11 +10,7 @@
 lto = true
 
 [features]
-<<<<<<< HEAD
-default = ["mp3", "flac", "vorbis", "wav", "http", "gui", "xm"]
-=======
 default = ["mp3", "flac", "vorbis", "wav", "http", "gui"]
->>>>>>> 40fbd31b
 mp3 = ["minimp3", "mp3-duration"]
 flac = ["claxon"]
 vorbis = ["lewton", "ogg_metadata"]
